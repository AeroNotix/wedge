<<<<<<< HEAD
package wedge

import (
	"fmt"
	"net/http"
	"regexp"
	"log"
	"time"
	"io"
	"encoding/json"
)

const  (
	HTTP = iota
	JSON
)

type handlertype int

type appServer struct {
	port string
	routes []*url
	timeout time.Duration
}

// Handler functions should match this signature
type view func(*http.Request) string

// This is the main 'event loop' for the web server. All requests are
// sent to this handler, which checks the incoming request against
// all the routes we have setup if it finds a match it will invoke
// the handler which is attached to that match.
func (self *appServer) ServeHTTP(w http.ResponseWriter, req *http.Request) {
	request := req.URL.Path
	
	for _, route := range self.routes {
		matches := route.match.FindAllStringSubmatch(request, 1)
		if len(matches) > 0 {
			log.Printf("Request on: %s Handled by: %s", route.rawre, route.name)
			resp := route.handler(req)

			switch route.viewtype {
			case HTTP:
				io.WriteString(w, resp)
				return
			case JSON:
				w.Header().Set("Content-type", "application/json")
				json.NewEncoder(w).Encode(map[string]string{
					"message": resp,
				})
				return
			default:
				panic("Unknown handler type!")
			}
		}
	}
	http.NotFound(w, req)
}


// URL is a function which returns a URL value.
// re:
//     re is a string which will be compiled to a *regexp.Regexp
//     and will panic if the regular expression cannot be compiled
// name:
//     Name is a simple string of what the url should be referred to as
// handler:
//     Handler is a wedge.view function which we will use against any
//     requests that match `match`.
func URL(re, name string, v view, t handlertype)  *url {
	match := regexp.MustCompile(re)
	return &url{
		match: match,
		name: name,
		handler: v,
		viewtype: t,
		rawre: re,
	}
}

// Basic URL struct which holds a match, a name and a handler function
//
// match:
//     Match is a *regexp.Regexp which we will use to check incoming
//     request URLs against and return the handler on any that match
// name:
//     Name is a simple string of what the url should be referred to as
// handler:
//     Handler is a wedge.view function which we will use against any
//     requests that match `match`.
type url struct {
	match *regexp.Regexp
	name string
	handler view
	viewtype handlertype
	rawre string
}

func (u *url) String() string {
	return fmt.Sprintf(
		"{\n  URL: %s\n  Handler: %s\n}", u.match, u.name,
	)
}

// Patterns is a helper function which returns a *[]*url.
func Patterns(urls ...*url) (*[]*url) {
	r := make([]*url, 0)
	for _, url := range urls {
		r = append(r, url)
	}

	return &r
}

// Starts the server running on PORT `port` with the timeout duration
func Run(patterns *[]*url, port string, timeout time.Duration) {
	app := &appServer{port, *patterns, timeout}
	server := http.Server{
		Addr: ":"+app.port,
		Handler: app,
		ReadTimeout: app.timeout * time.Second, 
	}
	fmt.Println(fmt.Sprintf("Serving on PORT: %s", port))
	server.ListenAndServe()
=======
package wedge

import (
	"encoding/json"
	"fmt"
	"io"
	"log"
	"net/http"
	"os"
	"path/filepath"
	"regexp"
	"strings"
	"time"
)

const (
	HTTP = iota
	JSON
)

const (
	FileChunks = 1024
)

var (
	routes []*url
)

type handlertype int

type appServer struct {
	port    string
	routes  []*url
	timeout time.Duration
}

// Handler functions should match this signature
type view func(*http.Request) (string, int)

// This is the main 'event loop' for the web server. All requests are
// sent to this handler, which checks the incoming request against
// all the routes we have setup if it finds a match it will invoke
// the handler which is attached to that match.
func (self *appServer) ServeHTTP(w http.ResponseWriter, req *http.Request) {
	request := req.URL.Path

	for _, route := range self.routes {
		matches := route.match.FindAllStringSubmatch(request, 1)
		if len(matches) > 0 {
			log.Println("Request:", route.name)
			resp, err := route.handler(req)
			if err == 404 {
				http.NotFound(w, req)
				return
			}

			switch route.viewtype {
			case HTTP:
				io.WriteString(w, resp)
				return
			case JSON:
				w.Header().Set("Content-type", "application/json")
				json.NewEncoder(w).Encode(map[string]string{
					"message": resp,
				})
				return
			default:
				panic("Unknown handler type!")
			}
		}
	}
	log.Println("404")
	http.NotFound(w, req)
}

// Basic URL struct which holds a match, a name and a handler function
//
// match:
//     Match is a *regexp.Regexp which we will use to check incoming
//     request URLs against and return the handler on any that match
// name:
//     Name is a simple string of what the url should be referred to as
// handler:
//     Handler is a wedge.view function which we will use against any
//     requests that match `match`.
type url struct {
	match    *regexp.Regexp
	name     string
	handler  view
	viewtype handlertype
}

func (u *url) String() string {
	return fmt.Sprintf(
		"{\n  URL: %s\n  Handler: %s\n}", u.match, u.name,
	)
}

// URL is a function which returns a URL value.
// re:
//     re is a string which will be compiled to a *regexp.Regexp
//     and will panic if the regular expression cannot be compiled
// name:
//     Name is a simple string of what the url should be referred to as
// handler:
//     Handler is a wedge.view function which we will use against any
//     requests that match `match`.
func URL(re, name string, v view, t handlertype) *url {
	match := regexp.MustCompile(re)
	return &url{
		match:    match,
		name:     name,
		handler:  v,
		viewtype: t,
	}
}

// StaticFiles is a not so light wrapper around the URL function
//
// We start off receiving an 'as' string which marks the URL to which
// we match against. We then take a []string which is filepaths to all
// the locations in which an incoming file request should be checked
// against. The file is read in chunks as per the module level constant
// FileChunk.
//
// This function will return a file in a string format ready to be sent
// across the wire.
func StaticFiles(as string, paths ...string) *url {

	return URL(as, "Static File", func(req *http.Request) (string, int) {
		log.Println(req.URL.Path)
		filename := req.URL.Path[len(as):]
		b := []string{}

		for _, path := range paths {
			// Prevent Directory Traversal Attacks
			if len(strings.Split(path, "..")) > 1 {
				return "", http.StatusNotFound
			}

			// Attempt to open the file in using one of the paths
			file, err := os.Open(filepath.Join(path, filename))
			if err != nil {
				continue
			}

			// if we're here, the file exists and we just need to send
			// it to the client.
			for {
				reader := make([]byte, FileChunks)
				count, err := file.Read(reader)
				if err != nil {
					return strings.Join(b, ""), http.StatusOK
				}

				b = append(b, string(reader[:count]))
			}
		}
		return "", http.StatusNotFound
	}, HTTP)

}

// Patterns is a helper function which mutates the global routes map
// by adding a newly created url.
func Patterns(urls ...*url) {
	for _, url := range urls {
		routes = append(routes, url)
	}
}

// Starts the server running on PORT `port` with the timeout duration
func Run(port string, timeout time.Duration) {
	app := &appServer{port, routes, timeout}
	server := http.Server{
		Addr:        ":" + app.port,
		Handler:     app,
		ReadTimeout: app.timeout * time.Second,
	}
	fmt.Printf("Serving on PORT: %s", port)
	fmt.Println("\n")
	err := server.ListenAndServe()
	if err != nil {
		fmt.Println(err)
	}
>>>>>>> 75e96fa9
}<|MERGE_RESOLUTION|>--- conflicted
+++ resolved
@@ -1,129 +1,3 @@
-<<<<<<< HEAD
-package wedge
-
-import (
-	"fmt"
-	"net/http"
-	"regexp"
-	"log"
-	"time"
-	"io"
-	"encoding/json"
-)
-
-const  (
-	HTTP = iota
-	JSON
-)
-
-type handlertype int
-
-type appServer struct {
-	port string
-	routes []*url
-	timeout time.Duration
-}
-
-// Handler functions should match this signature
-type view func(*http.Request) string
-
-// This is the main 'event loop' for the web server. All requests are
-// sent to this handler, which checks the incoming request against
-// all the routes we have setup if it finds a match it will invoke
-// the handler which is attached to that match.
-func (self *appServer) ServeHTTP(w http.ResponseWriter, req *http.Request) {
-	request := req.URL.Path
-	
-	for _, route := range self.routes {
-		matches := route.match.FindAllStringSubmatch(request, 1)
-		if len(matches) > 0 {
-			log.Printf("Request on: %s Handled by: %s", route.rawre, route.name)
-			resp := route.handler(req)
-
-			switch route.viewtype {
-			case HTTP:
-				io.WriteString(w, resp)
-				return
-			case JSON:
-				w.Header().Set("Content-type", "application/json")
-				json.NewEncoder(w).Encode(map[string]string{
-					"message": resp,
-				})
-				return
-			default:
-				panic("Unknown handler type!")
-			}
-		}
-	}
-	http.NotFound(w, req)
-}
-
-
-// URL is a function which returns a URL value.
-// re:
-//     re is a string which will be compiled to a *regexp.Regexp
-//     and will panic if the regular expression cannot be compiled
-// name:
-//     Name is a simple string of what the url should be referred to as
-// handler:
-//     Handler is a wedge.view function which we will use against any
-//     requests that match `match`.
-func URL(re, name string, v view, t handlertype)  *url {
-	match := regexp.MustCompile(re)
-	return &url{
-		match: match,
-		name: name,
-		handler: v,
-		viewtype: t,
-		rawre: re,
-	}
-}
-
-// Basic URL struct which holds a match, a name and a handler function
-//
-// match:
-//     Match is a *regexp.Regexp which we will use to check incoming
-//     request URLs against and return the handler on any that match
-// name:
-//     Name is a simple string of what the url should be referred to as
-// handler:
-//     Handler is a wedge.view function which we will use against any
-//     requests that match `match`.
-type url struct {
-	match *regexp.Regexp
-	name string
-	handler view
-	viewtype handlertype
-	rawre string
-}
-
-func (u *url) String() string {
-	return fmt.Sprintf(
-		"{\n  URL: %s\n  Handler: %s\n}", u.match, u.name,
-	)
-}
-
-// Patterns is a helper function which returns a *[]*url.
-func Patterns(urls ...*url) (*[]*url) {
-	r := make([]*url, 0)
-	for _, url := range urls {
-		r = append(r, url)
-	}
-
-	return &r
-}
-
-// Starts the server running on PORT `port` with the timeout duration
-func Run(patterns *[]*url, port string, timeout time.Duration) {
-	app := &appServer{port, *patterns, timeout}
-	server := http.Server{
-		Addr: ":"+app.port,
-		Handler: app,
-		ReadTimeout: app.timeout * time.Second, 
-	}
-	fmt.Println(fmt.Sprintf("Serving on PORT: %s", port))
-	server.ListenAndServe()
-=======
 package wedge
 
 import (
@@ -210,10 +84,11 @@
 //     Handler is a wedge.view function which we will use against any
 //     requests that match `match`.
 type url struct {
-	match    *regexp.Regexp
-	name     string
-	handler  view
+	match *regexp.Regexp
+	name string
+	handler view
 	viewtype handlertype
+	rawre string
 }
 
 func (u *url) String() string {
@@ -231,15 +106,17 @@
 // handler:
 //     Handler is a wedge.view function which we will use against any
 //     requests that match `match`.
-func URL(re, name string, v view, t handlertype) *url {
+func URL(re, name string, v view, t handlertype)  *url {
 	match := regexp.MustCompile(re)
 	return &url{
-		match:    match,
-		name:     name,
-		handler:  v,
+		match: match,
+		name: name,
+		handler: v,
 		viewtype: t,
+		rawre: re,
 	}
 }
+
 
 // StaticFiles is a not so light wrapper around the URL function
 //
@@ -287,21 +164,23 @@
 
 }
 
-// Patterns is a helper function which mutates the global routes map
-// by adding a newly created url.
-func Patterns(urls ...*url) {
+// Patterns is a helper function which returns a *[]*url.
+func Patterns(urls ...*url) (*[]*url) {
+	r := make([]*url, 0)
 	for _, url := range urls {
-		routes = append(routes, url)
+		r = append(r, url)
 	}
+
+	return &r
 }
 
 // Starts the server running on PORT `port` with the timeout duration
-func Run(port string, timeout time.Duration) {
-	app := &appServer{port, routes, timeout}
+func Run(patterns *[]*url, port string, timeout time.Duration) {
+	app := &appServer{port, *patterns, timeout}
 	server := http.Server{
-		Addr:        ":" + app.port,
-		Handler:     app,
-		ReadTimeout: app.timeout * time.Second,
+		Addr: ":"+app.port,
+		Handler: app,
+		ReadTimeout: app.timeout * time.Second, 
 	}
 	fmt.Printf("Serving on PORT: %s", port)
 	fmt.Println("\n")
@@ -309,5 +188,4 @@
 	if err != nil {
 		fmt.Println(err)
 	}
->>>>>>> 75e96fa9
 }